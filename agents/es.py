import gymnasium as gym

import torch
from torch import nn

import numpy as np
import matplotlib.pyplot as plt

from collections import deque

from IPython.display import clear_output


class ESNetwork(nn.Module):
    def __init__(
        self,
        in_size,
        out_size,
        hidden_size=8,
        pop_size=5,
        target_score=500,
        learning_rate=1e-2,
        sigma=0.1,
    ):
        super().__init__()
        self.layers = nn.Sequential(
            nn.Linear(in_size, hidden_size),
            nn.ReLU(),
            nn.Linear(hidden_size, out_size)
        )

        self.target_score = target_score
        # controls noise rate
        self.sigma = sigma
        # learning rate
        self.lr = learning_rate
        self.score_tracking = deque(maxlen = 100)
        # "centroid" parameters
        self.master_weights = [param.data for param in self.parameters()]

        self.pop_size = pop_size
        self.populate()

        # pytorch has its autograd engine on by default - we won't use it so disable it
        map(lambda param: param.requires_grad_(False), self.parameters())
    
    def forward(self, x):
        return self.layers(x)
    
    def set_individual(self, individual_idx):
        """change which individual, and consequently parameter weights, are being used"""
        assert 0 <= individual_idx < self.pop_size
        for p_group, param in enumerate(self.parameters()):
            noise = self.sigma * self.population[individual_idx][p_group]
            # add noise to centroid
            param.data = self.master_weights[p_group] + noise

    def populate(self):
        """create new population with random weights"""
        # NOTE: we don't store PARAMETERS, but rather WEIGHTS
        self.population = []
        for _ in range(self.pop_size):
            idv_weights = []
            for params in self.parameters():
                # generate weights for this param group of this individual
                idv_weights.append(torch.randn(params.shape))
            self.population.append(idv_weights)
    
    def evolve(self, rewards):
        # avoid division by 0
        if torch.std(rewards) != 0:
            # on `unbiased` -- https://github.com/pytorch/pytorch/issues/1082
            normalized_rewards = (rewards - torch.mean(rewards)) / torch.std(rewards, unbiased=False)
            for p_group, param in enumerate(self.parameters()):
                    # group of parameters for each individual, has shape (population_size, *params[p_type].size)
                    A = torch.stack([individual[p_group] for individual in self.population])
                    '''
                    funny pytorch moment
                    we have A.shape = [pop_size, *param_size] and rewards.shape = [pop_size]
                    for the product to work we need to create singleton dimensions on rewards
                    problem being, some params are 2D, others are 1D, so we do this to generalize
                    '''
                    param_singletons = [1] * param.dim()
                    # scale each individual's weights by its performance
                    weighted_param_update = A * normalized_rewards.view(-1, *param_singletons)
                    # sum all individuals' weights - we now know what direction the master weights should go
                    weighted_param_update = weighted_param_update.sum(dim=0)
                    self.master_weights[p_group] += self.lr / (self.pop_size * self.sigma) * weighted_param_update

        # dynamic lr
        # https://github.com/BenSecret/Pytorch-Evolution-Strategies/blob/master/pytorch-evolution-strategies.py
        high_score = torch.max(rewards)
        self.score_tracking.append(high_score)
        self.learning_rate = (self.lr*5 + (self.target_score - np.mean(self.score_tracking))*0.000005)/6
        self.sigma = self.learning_rate * 10


class ESAgent:
    def __init__(
        self,
        env: gym.Env,
        hidden_layer_size=8,
        population_size=5,
        learning_rate=1e-2,
        sigma=0.1,
    ):
        """
        initialize an agent that uses the Evolutionary Systems algorithm

        :param env: the gym environment this agent will be trained/tested on
        :param hidden_layer_size: n. of nodes on the hidden layer
        :param population_size: how many individuals to create and run simultaneously
        :param learning_rate: learning rate for neural network updates
        :param sigma: how dispersed ES population's weights should be
        :type hidden_layer_size: int
        :type population_size: int
        :type learning_rate: int
        :type sigma: float
        """

        self.device = torch.device(
            "cuda" if torch.cuda.is_available() else "cpu"
        )
        
        self.env = env
        self.seed = seed
        self.pop_size = population_size
        self.learning_rate = learning_rate
        self.sigma = sigma
        
        self.obs_size = env.observation_space.shape[0]
        self.action_size = env.action_space.n
        self.hidden_size = hidden_layer_size

        self.init_nn()


        self.gen_scores = np.empty(self.pop_size)

        print('device:', self.device)

    def init_nn(self):
        self.nn = (
            ESNetwork(
                self.obs_size, 
                self.action_size, 
                self.hidden_size, 
                self.pop_size, 
                self.env.spec.reward_threshold,
                self.learning_rate,
                self.sigma
            )
            .to(self.device)
        )

    def choose_action(self, state):
        state = torch.from_numpy(state)
        selected_action = self.nn(state).argmax().item()
        return selected_action
    
    def take_step(self, action):
        next_state, reward, terminated, truncated, _ = self.env.step(action)
        is_done = terminated or truncated
        return next_state, reward, is_done
    
    def train_ep(self, individual):
        """train for a single episode"""
        ep_score = 0

        self.nn.set_individual(individual)

        state, _ = self.env.reset()
        while True:
            action = self.choose_action(state)
            next_state, reward, is_done = self.take_step(action)
            
            ep_score += reward

            if is_done:
                break
            state = next_state
        return ep_score
    
<<<<<<< HEAD
    def train(self, max_eps=None, plot=False, plotting_interval=10):
=======
    def train(self, max_eps=30_000, plot=False, plotting_interval=10):
>>>>>>> d3130014
        """train for `max_eps` episodes"""

        # ma: mean average
        scores = []
        short_ma = deque(maxlen=5)
        long_ma = deque(maxlen=10)

        pop_idxs = range(self.pop_size)
        try:
            for ep in range(1, max_eps+1):
                # I think I made it very easy to make this paraleli.. parallelizable? word
                # I don't know how to create multiple gym envs though
                # with ThreadPool(processes=self.pop_size) as pool:
                #     scores = pool.map(train_ep, pop_idxs)
                # run the population batch
                ep_scores = [self.train_ep(idv) for idv in pop_idxs]
                ep_scores_tensor = torch.FloatTensor(ep_scores, device=self.device)

                self.nn.evolve(ep_scores_tensor)
                # create new random weight distribution
                self.nn.populate()
                
                if ep % 10 == 0:
                    # has it been doing worse in the short term than in the long(er) term?
                    # this prevents the "ES blunder"; all the recent population is bad,
                    # maybe we're just in a bad parameter space, so nuke it
                    if np.mean(short_ma) < np.mean(long_ma):
                        self.init_nn()
                        short_ma.clear()
                        long_ma.clear()

                scores.append(ep_scores)
                if plot and (ep % plotting_interval == 0):
                    self._plot(ep, scores)

                # if torch.mean(ep_scores_tensor) >= env.spec.reward_threshold:
                #     break

        except KeyboardInterrupt:
            self.save_state('saved-state-interrupt')
        else:
            self.save_state()
        
        self.env.close()

    def populate(self):
        self.population = np.empty(self.POPULATION_SIZE)
    
    def save_state(self, fname='saved-state'):
        state_dict = self.nn.state_dict()
        torch.save(state_dict, f'saved-states/{fname}.s{self.seed}.pt')
        print('saved state!')
        return state_dict

    def load_state(self, state_dict):
        self.nn.load_state_dict(state_dict)
        return state_dict
        
    def test(self):
        # TODO:
        raise NotImplementedError
  
    def _plot(self, ep, scores):
        # fig, (ax1,) = plt.subplots(1,1, figsize=(20, 5), num=1, clear=True)
        fig, ax1 = plt.subplots(1,1, num=1, clear=True)

        ax1.set_title(f'batch ep.: {ep} | total ep.: {ep*pop_size} | score: {np.mean(scores[-5:])}')
        ax1.set_ylabel('total reward')
        ax1.fill_between(range(len(scores)), np.max(scores, axis=-1), np.min(scores, axis=-1), alpha=0.5)
        ax1.plot(np.mean(scores, axis=-1))

        # clear_output(wait=True)
        ax1.clear()

        plt.show()

if __name__ == '__main__':
    plt.ion()

    # initialize gym
    env_id = "CartPole-v1"
    env = gym.make(env_id)

    # seeding
    seed = 14
    torch.manual_seed(seed)
    np.random.seed(seed)
    # in gym, we can seed by resetting the environment and giving an input seed
    env.reset(seed=seed)

    # parameters
    hidden_layer_size = 8
    pop_size = 5
    learning_rate = 1e-2
    sigma = 0.1
    agent = ESAgent(env, hidden_layer_size, pop_size, learning_rate, sigma)

    max_episodes = 30_000
    agent.train(max_episodes)<|MERGE_RESOLUTION|>--- conflicted
+++ resolved
@@ -181,11 +181,7 @@
             state = next_state
         return ep_score
     
-<<<<<<< HEAD
-    def train(self, max_eps=None, plot=False, plotting_interval=10):
-=======
     def train(self, max_eps=30_000, plot=False, plotting_interval=10):
->>>>>>> d3130014
         """train for `max_eps` episodes"""
 
         # ma: mean average
